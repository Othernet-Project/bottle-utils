--- conflicted
+++ resolved
@@ -1,10 +1,7 @@
 0000-00-00 : MASTER : Latest development version
   - Minor i18n-related fix.
   - Decorator to automatically select templates based on locale
-<<<<<<< HEAD
-=======
   - Fixes unicode issues with HTML and common helpers under Python 2
->>>>>>> ffc9ef65
 
 2014-10-14 : v0.1a4 : Bugfixes and minor updates
   - Added helper function for generating form tags
